--- conflicted
+++ resolved
@@ -17,13 +17,9 @@
 })
 parameters.parse_commandline_args()
 
-mesh = mesh.create_mesh(mesh_resolution=50)
 
-<<<<<<< HEAD
-=======
 # Uncomment this to use the COMSOL-like mesh, with rough interior and
 # progressively finer boundaries
->>>>>>> 2b5e06da
 '''mesh = fenics.UnitSquareMesh(30,30)
 
 # Multiple passes of refinement from different distances from boundaries
@@ -50,28 +46,19 @@
         obj.mark(boundary_domain, True)
 
     mesh = fenics.refine(mesh, boundary_domain)'''
-<<<<<<< HEAD
 
 mesh = mesh.create_mesh()
-=======
->>>>>>> 2b5e06da
 
 f_spaces = functions.define_function_spaces(mesh)
 f = functions.define_functions(f_spaces)
 #functions.init_functions(f) # Init functions to closest steady state
 (stiffness_mats, load_vectors) = functions.define_variational_problems(f, mesh)
 
-<<<<<<< HEAD
-
-
-=======
->>>>>>> 2b5e06da
 ## Apply CBS stabilization
 nu = parameters.assemble_viscosity_tensor(parameters.config['nu']);
 
 gamma = 1
 dt = 1/parameters.config['steps_n']
-<<<<<<< HEAD
 tau = (2*gamma - 1)*dt/2
 F = fenics.Constant((0,0)) # g is null for lid driven cavity
 
@@ -79,27 +66,8 @@
     return dot(f['u_n'], nabla_grad(f['u_n'])) - nu*div(nabla_grad(f['u_n'])) + grad(f['p_n']) - F
 
 # Rebuild complete weak form and add stabilization term
-#F1 = stiffness_mats['a1'] + load_vectors['L1']
-#F1 += tau*dot(dot(f['u_n'], grad(f['v'])), R())*dx
-
-#load_vectors['L1'] = fenics.rhs(F1)
-#stiffness_mats['a1'] = fenics.lhs(F1)
-
-
-=======
-delta = (2*gamma - 1)*dt/2
-u = f['u']
-v = f['v']
-p_n = f['p_n']
-u_n = f['u_n']
-F = fenics.Constant((0,0)) # g is null for lid driven cavity
-
-def R(u):
-    return dot(u_n, nabla_grad(u)) - nu*div(nabla_grad(u)) + grad(p_n) - F
-
-# Rebuild complete weak form and add stabilization term
 F1 = stiffness_mats['a1'] + load_vectors['L1']
-F1 += - delta*dot(dot(u_n, grad(v)), R(u))*dx
+F1 += tau*dot(dot(f['u_n'], grad(f['v'])), R())*dx
 
 load_vectors['L1'] = fenics.rhs(F1)
 stiffness_mats['a1'] = fenics.lhs(F1)
@@ -112,7 +80,6 @@
 #plot(a)
 #plt.show()
 ## End of CBS stabilization
->>>>>>> 2b5e06da
 
 domain = boundaries.Domain(mesh, f_spaces)
 
