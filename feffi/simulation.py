--- conflicted
+++ resolved
@@ -141,24 +141,17 @@
             u_n = self.f['u_n']; T_n = self.f['T_n']; S_n = self.f['S_n']
 
             # Define and solve NS problem
-<<<<<<< HEAD
             bcs = []
             if self.BCs.get('V'):
                 bcs += self.BCs['V']
             if self.BCs.get('Q'):
                 bcs += self.BCs['Q']
 
-            steady_form = build_NS_GLS_steady_form(a, u, u_n, p, v, q, T_n, S_n)
-            solve(lhs(steady_form) == rhs(steady_form), self.f['sol'],
-                  bcs=bcs)
-=======
-            flog.debug('Solving for u,p...')
+            flog.debug('Solving for u, p...')
             steady_form = build_NS_GLS_steady_form(a, u, u_n, p, grad_p_h, v,
                                                    q, T_n, S_n)
-            solve(lhs(steady_form) == rhs(steady_form), self.f['sol'],
-                  bcs=self.BCs['V']+self.BCs['Q'])
-            flog.debug('Solved for u,p.')
->>>>>>> 302b02cd
+            solve(lhs(steady_form) == rhs(steady_form), self.f['sol'], bcs=bcs)
+            flog.debug('Solved for u, p.')
 
             (self.f['u_'], pnh) = self.f['sol'].split(True)
             residual_u = errornorm(self.f['u_'], a)
