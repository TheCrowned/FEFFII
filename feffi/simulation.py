--- conflicted
+++ resolved
@@ -16,11 +16,7 @@
 from . import parameters, plot
 from .parameters import convert_constants_from_kmh_to_ms
 from .functions import (build_NS_GLS_steady_form, build_temperature_form,
-<<<<<<< HEAD
-                        build_salinity_form, build_buoyancy)
-=======
-                        build_salinity_form, energy_norm)
->>>>>>> c7feea44
+                        build_salinity_form, build_buoyancy, energy_norm)
 flog = logging.getLogger('feffi')
 
 
