--- conflicted
+++ resolved
@@ -219,7 +219,6 @@
 
         self.log_progress()
 
-<<<<<<< HEAD
         '''csv_row = {'n': self.n}
         for func in ['u', 'p', 'T', 'S']:
             csv_row.update({
@@ -229,7 +228,6 @@
             })
         self.csv_simul_data.writerow(csv_row)'''
 
-=======
         # Safe checkpoint - python readable files
         if parameters.config['checkpoint_interval'] != 0:
             if self.n % parameters.config['checkpoint_interval'] == 0:
@@ -237,7 +235,6 @@
                 self.save_solutions_final()
 
         # Store solution for paraview
->>>>>>> f83a3d49
         if parameters.config['store_solutions']:
             self.save_solutions_xdmf()
 
@@ -334,15 +331,11 @@
             << self.f['u_'].function_space().mesh())
         (File(os.path.join(parameters.config['plot_path'], 'solutions', 'up_{}.xml'.format(self.n)))
             << self.f['sol'])
-<<<<<<< HEAD
-        (File(os.path.join(parameters.config['plot_path'], 'solutions', 'u.xml'))
+        (File(os.path.join(parameters.config['plot_path'], 'solutions', 'u_{}.xml'.format(self.n)))
             << self.f['u_'])
-        (File(os.path.join(parameters.config['plot_path'], 'solutions', 'p.xml'))
+        (File(os.path.join(parameters.config['plot_path'], 'solutions', 'p_{}.xml'.format(self.n)))
             << self.f['p_'])
-        (File(os.path.join(parameters.config['plot_path'], 'solutions', 'T.xml'))
-=======
         (File(os.path.join(parameters.config['plot_path'], 'solutions', 'T_{}.xml'.format(self.n)))
->>>>>>> f83a3d49
             << self.f['T_'])
         (File(os.path.join(parameters.config['plot_path'], 'solutions', 'S_{}.xml'.format(self.n)))
             << self.f['S_'])
